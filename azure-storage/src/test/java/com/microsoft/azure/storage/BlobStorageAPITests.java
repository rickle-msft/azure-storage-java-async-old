--- conflicted
+++ resolved
@@ -213,7 +213,6 @@
             dataByte = FlowableUtil.collectBytes(data.content()).blockingGet();
             assertArrayEquals(dataByte, new byte[]{0, 0, 0});
 
-<<<<<<< HEAD
             // --------------APPEND BLOBS-------------
             AppendBlobURL abu = cu.createAppendBlobURL("appendblob");
             abu.createBlobAsync(null, null, null).blockingGet();
@@ -251,7 +250,7 @@
             PageBlobURL copyPbu = cu.createPageBlobURL("copyPage");
             CopyStatusType status = copyPbu.startIncrementalCopyAsync(pbu.toURL(), pageSnap, null).blockingGet().headers().copyStatus();
             Assert.assertEquals(CopyStatusType.PENDING, status);
-=======
+
             // ACCOUNT----------------------------
             StorageServiceProperties props = new StorageServiceProperties();
             Logging logging = new Logging().withRead(true).withVersion("1.0").
@@ -270,7 +269,6 @@
             ServiceURL secondary = new ServiceURL(new URL("http://" + secondaryAccount + ".blob.core.windows.net"),
                     pipeline);
             secondary.getStats().blockingGet();
->>>>>>> 16e13847
         }
         catch (Exception e) {
             e.printStackTrace();
