/**
 * Copyright Microsoft Corporation
 *
 * Licensed under the Apache License, Version 2.0 (the "License");
 * you may not use this file except in compliance with the License.
 * You may obtain a copy of the License at
 * http://www.apache.org/licenses/LICENSE-2.0
 *
 * Unless required by applicable law or agreed to in writing, software
 * distributed under the License is distributed on an "AS IS" BASIS,
 * WITHOUT WARRANTIES OR CONDITIONS OF ANY KIND, either express or implied.
 * See the License for the specific language governing permissions and
 * limitations under the License.
 */
package com.microsoft.azure.storage.blob;

import java.util.concurrent.TimeUnit;

/**
 * Options for retrying requests
 */
public final class RequestRetryOptions {

    /**
     * A {@link RetryPolicyType} telling the pipeline what kind of retry policy to use.
     */
    private RetryPolicyType retryPolicyType = RetryPolicyType.EXPONENTIAL;

<<<<<<< HEAD
    // MaxTries specifies the maximum number of attempts an operation will be tried before producing an error (0=default).
    // A value of zero means that you accept our default policy. A value of 1 means 1 try and no retries.
    int maxTries = 4;

    // TryTimeout indicates the maximum time in seconds allowed for any single try of an HTTP request.
    // A value of zero means that you accept our default timeout. NOTE: When transferring large amounts
    // of data, the default TryTimeout will probably not be sufficient. You should override this value
    // based on the bandwidth available to the host machine and proximity to the Storage service. A good
    // starting point may be something like (60 seconds per MB of anticipated-payload-size).
    int tryTimeout = 30;
=======
    private int maxRetries = 4;

    private long tryTimeoutInMs = TimeUnit.SECONDS.toMillis(30);
>>>>>>> 1ce66a32

    private long retryDelayInMs = TimeUnit.SECONDS.toMillis(4);

    private long maxRetryDelayInMs = TimeUnit.SECONDS.toMillis(120);

    String secondaryHost;

    public RequestRetryOptions() {
    }

<<<<<<< HEAD
    public RequestRetryOptions(RetryPolicyType retryPolicyType, int maxTries, int tryTimeout,
                               Long retryDelayInMs, Long maxRetryDelayInMs, String secondaryHost) {
        this.retryPolicyType = retryPolicyType;
        if (maxTries != 0) {
            Utility.assertInBounds("maxRetries", maxTries, 1, Integer.MAX_VALUE);
            this.maxTries = maxTries;
=======
    /**
     * Configures how the {@link com.microsoft.rest.v2.http.HttpPipeline} should retry requests.
     *
     * @param retryPolicyType
     *      A {@link RetryPolicyType} specifying the type of retry pattern to use.
     * @param maxTries
     *      Specifies the maximum number of attempts an operation will be tried before producing an error
     *      (0=default). A value of {@code null} means that you accept our default policy. A value of 1 means 1 try and no
     *      retries.
     * @param tryTimeoutInMs
     *      Indicates the maximum time allowed for any single try of an HTTP request.
     *      A value of {@code null} means that you accept our default timeout. NOTE: When transferring large amounts
     *      of data, the default TryTimeout will probably not be sufficient. You should override this value
     *      based on the bandwidth available to the host machine and proximity to the Storage service. A good
     *      starting point may be something like (60 seconds per MB of anticipated-payload-size).
     * @param retryDelayInMs
     *      Specifies the amount of delay to use before retrying an operation (0=default).
     *      The delay increases (exponentially or linearly) with each retry up to a maximum specified by
     *      MaxRetryDelay. If you specify 0, then you must also specify 0 for MaxRetryDelay.
     * @param maxRetryDelayInMs
     *      MaxRetryDelay specifies the maximum delay allowed before retrying an operation (0=default).
     *      If you specify 0, then you must also specify 0 for RetryDelay.
     * @param secondaryHost
     *      RetryReadsFromSecondaryHost specifies whether the retry policy should retry a read operation against another
     *      host. If RetryReadsFromSecondaryHost is {@code null} (the default) then operations are not retried against another
     *      host. NOTE: Before setting this field, make sure you understand the issues around reading stale &
     *      potentially-inconsistent data at this webpage:
     *      https://docs.microsoft.com/en-us/azure/storage/common/storage-designing-ha-apps-with-ragrs
     */
    public RequestRetryOptions(RetryPolicyType retryPolicyType, Integer maxTries, Long tryTimeoutInMs,
                               Long retryDelayInMs, Long maxRetryDelayInMs, String secondaryHost) {
        this.retryPolicyType = retryPolicyType;
        if (maxTries != null) {
            Utility.assertInBounds("maxRetries", maxTries, 1, Integer.MAX_VALUE);
            this.maxRetries = maxTries;
>>>>>>> 1ce66a32
        }

        if (tryTimeout != 0) {
            Utility.assertInBounds("tryTimeoutInMs", tryTimeout, 1, Long.MAX_VALUE);
            this.tryTimeout = tryTimeout;
        }

        if (retryDelayInMs != null && maxRetryDelayInMs != null) {
            Utility.assertInBounds("maxRetryDelayInMs", maxRetryDelayInMs, 1, Long.MAX_VALUE);
            Utility.assertInBounds("retryDelayInMs", retryDelayInMs, 1, maxRetryDelayInMs);
            this.maxRetryDelayInMs = maxRetryDelayInMs;
            this.retryDelayInMs = retryDelayInMs;
        }
        else if (retryDelayInMs != null) {
            Utility.assertInBounds("retryDelayInMs", retryDelayInMs, 1, Long.MAX_VALUE);
            this.retryDelayInMs = retryDelayInMs;
            if (retryDelayInMs > this.maxRetryDelayInMs) {
                this.maxRetryDelayInMs = retryDelayInMs;
            }
        }
        else {
            this.maxRetryDelayInMs = maxRetryDelayInMs;
            this.retryDelayInMs = Math.min(this.retryDelayInMs, this.maxRetryDelayInMs);
        }
    }

    /**
     * Calculates how long to delay before sending the next request.
     *
     * @param tryCount
     *      An {@code int} indicating which try we are on.
     * @return
     */
    public long calculatedDelayInMs(int tryCount) {
        long delay = 0;
        switch (this.retryPolicyType) {
            case EXPONENTIAL:
                delay = (pow(2L, tryCount - 1) - 1L) * this.retryDelayInMs;
                break;

            case FIXED:
                delay = this.retryDelayInMs;
                break;
        }

        return delay;
    }

    private long pow(long number, int exponent) {
        long result = 1;
        for (int i = 0; i < exponent; i++) {
            result *= number;
        }

        return result;
    }
}<|MERGE_RESOLUTION|>--- conflicted
+++ resolved
@@ -26,7 +26,6 @@
      */
     private RetryPolicyType retryPolicyType = RetryPolicyType.EXPONENTIAL;
 
-<<<<<<< HEAD
     // MaxTries specifies the maximum number of attempts an operation will be tried before producing an error (0=default).
     // A value of zero means that you accept our default policy. A value of 1 means 1 try and no retries.
     int maxTries = 4;
@@ -37,11 +36,6 @@
     // based on the bandwidth available to the host machine and proximity to the Storage service. A good
     // starting point may be something like (60 seconds per MB of anticipated-payload-size).
     int tryTimeout = 30;
-=======
-    private int maxRetries = 4;
-
-    private long tryTimeoutInMs = TimeUnit.SECONDS.toMillis(30);
->>>>>>> 1ce66a32
 
     private long retryDelayInMs = TimeUnit.SECONDS.toMillis(4);
 
@@ -52,14 +46,6 @@
     public RequestRetryOptions() {
     }
 
-<<<<<<< HEAD
-    public RequestRetryOptions(RetryPolicyType retryPolicyType, int maxTries, int tryTimeout,
-                               Long retryDelayInMs, Long maxRetryDelayInMs, String secondaryHost) {
-        this.retryPolicyType = retryPolicyType;
-        if (maxTries != 0) {
-            Utility.assertInBounds("maxRetries", maxTries, 1, Integer.MAX_VALUE);
-            this.maxTries = maxTries;
-=======
     /**
      * Configures how the {@link com.microsoft.rest.v2.http.HttpPipeline} should retry requests.
      *
@@ -69,7 +55,7 @@
      *      Specifies the maximum number of attempts an operation will be tried before producing an error
      *      (0=default). A value of {@code null} means that you accept our default policy. A value of 1 means 1 try and no
      *      retries.
-     * @param tryTimeoutInMs
+     * @param tryTimeout
      *      Indicates the maximum time allowed for any single try of an HTTP request.
      *      A value of {@code null} means that you accept our default timeout. NOTE: When transferring large amounts
      *      of data, the default TryTimeout will probably not be sufficient. You should override this value
@@ -89,13 +75,12 @@
      *      potentially-inconsistent data at this webpage:
      *      https://docs.microsoft.com/en-us/azure/storage/common/storage-designing-ha-apps-with-ragrs
      */
-    public RequestRetryOptions(RetryPolicyType retryPolicyType, Integer maxTries, Long tryTimeoutInMs,
+    public RequestRetryOptions(RetryPolicyType retryPolicyType, int maxTries, int tryTimeout,
                                Long retryDelayInMs, Long maxRetryDelayInMs, String secondaryHost) {
         this.retryPolicyType = retryPolicyType;
-        if (maxTries != null) {
+        if (maxTries != 0) {
             Utility.assertInBounds("maxRetries", maxTries, 1, Integer.MAX_VALUE);
-            this.maxRetries = maxTries;
->>>>>>> 1ce66a32
+            this.maxTries = maxTries;
         }
 
         if (tryTimeout != 0) {
