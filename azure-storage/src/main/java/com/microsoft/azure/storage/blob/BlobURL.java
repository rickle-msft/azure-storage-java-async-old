--- conflicted
+++ resolved
@@ -169,13 +169,8 @@
      * @return
      *       {@link Single<InputStream>} object representing the stream the blob is downloaded to.
      */
-<<<<<<< HEAD
     public Single<RestResponse<BlobsGetHeaders, AsyncInputStream>> getBlobAsync(BlobRange range, BlobAccessConditions blobAccessConditions,
-                                            boolean rangeGetContentMD5, Integer timeout) {
-=======
-    public Single<RestResponse<BlobsGetHeaders, InputStream>> getBlobAsync(BlobRange range, BlobAccessConditions blobAccessConditions,
                                             boolean rangeGetContentMD5) {
->>>>>>> 796a633e
         if (blobAccessConditions == null) {
             blobAccessConditions = BlobAccessConditions.getDefault();
         }
